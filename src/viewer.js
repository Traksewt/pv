// Copyright (c) 2013-2014 Marco Biasini
//
// Permission is hereby granted, free of charge, to any person obtaining a copy
// of this software and associated documentation files (the "Software"), to
// deal in the Software without restriction, including without limitation the
// rights to use, copy, modify, merge, publish, distribute, sublicense, and/or
// sell copies of the Software, and to permit persons to whom the Software is
// furnished to do so, subject to the following conditions:
//
// The above copyright notice and this permission notice shall be included in
// all copies or substantial portions of the Software.
//
// THE SOFTWARE IS PROVIDED "AS IS", WITHOUT WARRANTY OF ANY KIND, EXPRESS OR
// IMPLIED, INCLUDING BUT NOT LIMITED TO THE WARRANTIES OF MERCHANTABILITY,
// FITNESS FOR A PARTICULAR PURPOSE AND NONINFRINGEMENT. IN NO EVENT SHALL THE
// AUTHORS OR COPYRIGHT HOLDERS BE LIABLE FOR ANY CLAIM, DAMAGES OR OTHER
// LIABILITY, WHETHER IN AN ACTION OF CONTRACT, TORT OR OTHERWISE, ARISING
// FROM, OUT OF OR IN CONNECTION WITH THE SOFTWARE OR THE USE OR OTHER
// DEALINGS IN THE SOFTWARE.

var pv = (function(){
  "use strict";

  // FIXME: Browser vendors tend to block quite a few graphic cards. Instead
  //   of showing this very generic message, implement a per-browser
  //   diagnostic. For example, when we detect that we are running a recent
  //   Chrome and Webgl is not available, we should say that the user is
  //   supposed to check chrome://gpu for details on why WebGL is not
  //   available. Similar troubleshooting pages are available for other
  //   browsers.
  var WEBGL_NOT_SUPPORTED = '\
<div style="vertical-align:middle; text-align:center;">\
<h1>Oink</h1><p>Your browser does not support WebGL. \
You might want to try Chrome, Firefox, IE 11, or newer versions of Safari\
</p>\
<p>If you are using a recent version of one of the above browsers, your \
graphic card might be blocked. Check the browser documentation for details\
</p>\
</div>';

  function bind(obj, fn) {
    return function() {
      return fn.apply(obj, arguments);
  };
}


var requestAnimFrame = (function(){
  return window.requestAnimationFrame || window.webkitRequestAnimationFrame ||
         window.mozRequestAnimationFrame ||
         function(callback) {
           window.setTimeout(callback, 1000 / 60);
          };
})();

function slabModeToStrategy(mode, options) {
  mode = mode || 'auto';
  if (mode === 'fixed') {
    return new FixedSlab(options);
  }
  if (mode === 'auto') {
    return new AutoSlab(options);
  }
  return null;
}

function PV(domElement, opts) {
  opts = opts || {};
  this._options = {
    width : (opts.width || 500),
    height : (opts.height || 500),
    animateTime : (opts.animateTime || 0),
    antialias : opts.antialias,
    quality : opts.quality || 'low',
    style : opts.style || 'hemilight',
    background : opts.background ? forceRGB(opts.background) : vec3.fromValues(1,1,1),
    slabMode : slabModeToStrategy(opts.slabMode)
  };
  this._objects = [];
  this._domElement = domElement;
  this._redrawRequested = false;
  this._resize = false;
  this._lastTimestamp = null;
  this.listenerMap = {};
  // NOTE: make sure to only request features supported by all browsers,
  // not only browsers that support WebGL in this constructor. WebGL
  // detection only happens in PV._initGL. Once this happened, we are
  // save to use whatever feature pleases us, e.g. typed arrays, 2D 
  // contexts etc.
  this._canvas = document.createElement('canvas');
  this._textureCanvas = document.createElement('canvas');
  this._textureCanvas.style.display = 'none';
  this._objectIdManager = new UniqueObjectIdPool();
  var parentRect = domElement.getBoundingClientRect();
  if (this._options.width === 'auto') {
    this._options.width = parentRect.width;
  }
  if (this._options.height === 'auto') {
    this._options.height = parentRect.height;
  }
  if ('outline' in opts) {
    this._options.outline = opts.outline;
  } else {
    this._options.outline = true;
  }
  this._ok = false;
  this._camAnim = { 
      center : null, zoom : null, 
      rotation : null 
  };
  this._blend = true;
  this.quality(this._options.quality);
  this._canvas.width = this._options.width;
  this._canvas.height = this._options.height;
  this._domElement.appendChild(this._canvas);
  this._domElement.appendChild(this._textureCanvas);

  if (document.readyState === "complete" ||  
    document.readyState === "loaded" ||  
      document.readyState === "interactive") {
    this._initPV();
  } else {
    document.addEventListener('DOMContentLoaded', bind(this, this._initPV));
  }
}
  

// resizes the canvas, separated out from PV.resize because we want
// to call this function directly in a requestAnimationFrame together
// with rendering to avoid flickering.
PV.prototype._ensureSize = function() {
  if (!this._resize) {
    return;
  }
  this._resize = false;
  this._options.realWidth = this._options.width * this._options.samples;
  this._options.realHeight = this._options.height * this._options.samples;
  this._gl.viewport(0, 0, this._options.realWidth, this._options._realHeight);
  this._canvas.width = this._options.realWidth;
  this._canvas.height = this._options.realHeight;
  this._cam.setViewportSize(this._options.realWidth, this._options.realHeight);
  if (this._options.samples > 1) {
    this._initManualAntialiasing(this._options.samples);
  }
  this._pickBuffer.resize(this._options.width, this._options.height);
};

PV.prototype.resize = function(width, height) {
  if (width === this._options.width && height === this._options.height) {
    return;
  }
  this._resize = true;
  this._options.width = width;
  this._options.height = height;
  this.requestRedraw();
};

PV.prototype.fitParent = function() {
  var parentRect = this._domElement.getBoundingClientRect();
  this.resize(parentRect.width, parentRect.height);
};

PV.prototype.gl = function() {
  return this._gl;
};

PV.prototype.ok = function() {
  return this._ok;
};

PV.prototype.options = function(optName, value) {
  if (value !== undefined) {
    if (optName === 'fog') {
      this._cam.fog(value);
      this.requestRedraw();
    } else {
      this._options[optName] = value;
    }
    return value;
  }
  return this._options[optName];
};

PV.prototype.quality = function(qual) {
  this._options.quality = qual;
  if (qual === 'high') {
    this._options.arcDetail = 4;
    this._options.sphereDetail = 16;
    this._options.splineDetail = 8;
    return;
  }
  if (qual === 'medium') {
    this._options.arcDetail = 3;
    this._options.sphereDetail = 10;
    this._options.splineDetail = 4;
    return;
  }
  if (qual === 'low') {
    this._options.arcDetail = 2;
    this._options.sphereDetail = 8;
    this._options.splineDetail = 2;
    return;
  }
  console.error('invalid quality argument', qual);
};

// returns the content of the WebGL context as a data URL element which can be
// inserted into an img element. This allows users to save a picture to disk
PV.prototype.imageData = function() {
  return this._canvas.toDataURL();
};

PV.prototype._initContext = function() {
  try {
    var contextOpts = {
      antialias : this._options.antialias,
      preserveDrawingBuffer : true // for image export
    };
    this._gl = this._canvas.getContext('experimental-webgl', contextOpts);
  }
  catch (err) {
    console.error('WebGL not supported', err);
    return false;
  }
  if (!this._gl) {
    console.error('WebGL not supported');
    return false;
  }
  return true;
};

PV.prototype._initManualAntialiasing = function(samples) {
  var scale_factor = 1.0 / samples;
  var trans_x = -(1 - scale_factor) * 0.5 * this._options.realWidth;
  var trans_y = -(1 - scale_factor) * 0.5 * this._options.realHeight;
  var translate = 'translate(' + trans_x + 'px, ' + trans_y + 'px)';
  var scale = 'scale(' + scale_factor + ', ' + scale_factor + ')';
  var transform = translate + ' ' + scale;

  this._canvas.style.webkitTransform = transform;
  this._canvas.style.transform = transform;
  this._canvas.style.ieTransform = transform;
  this._canvas.width = this._options.realWidth;
  this._canvas.height = this._options.realHeight;
};

PV.prototype._initPickBuffer = function() {
  var fbOptions = {
    width : this._options.width, height : this._options.height
  };
  this._pickBuffer = new FrameBuffer(this._gl, fbOptions);
};

PV.prototype._initGL = function() {
  var samples = 1;
  if (!this._initContext()) {
    return false;
  }

  if (!this._gl.getContextAttributes().antialias && this._options.antialias) {
    samples = 2;
  }
  this._options.realWidth = this._options.width * samples;
  this._options.realHeight = this._options.height * samples;
  this._options.samples = samples;
  if (samples > 1) {
    this._initManualAntialiasing(samples);
  }
  this._gl.viewportWidth = this._options.realWidth;
  this._gl.viewportHeight = this._options.realHeight;

  this._gl.clearColor(this._options.background[0], this._options.background[1], this._options.background[2], 1.0);
  this._gl.lineWidth(2.0);
  this._gl.cullFace(this._gl.FRONT);
  this._gl.enable(this._gl.CULL_FACE);
  this._gl.enable(this._gl.DEPTH_TEST);
  this._initPickBuffer();
  return true;
};

PV.prototype._shaderFromString = function(shader_code, type) {
  var shader;
  if (type === 'fragment') {
    shader = this._gl.createShader(this._gl.FRAGMENT_SHADER);
  } else if (type === 'vertex') {
    shader = this._gl.createShader(this._gl.VERTEX_SHADER);
  } else {
    console.error('could not determine type for shader');
    return null;
  }
  this._gl.shaderSource(shader, shader_code);
  this._gl.compileShader(shader);
  if (!this._gl.getShaderParameter(shader, this._gl.COMPILE_STATUS)) {
    console.error(this._gl.getShaderInfoLog(shader));
    return null;
  }
  return shader;
};

PV.prototype._initShader = function(vert_shader, frag_shader) {
  var fs = this._shaderFromString(frag_shader, 'fragment');
  var vs = this._shaderFromString(vert_shader, 'vertex');
  var shaderProgram = this._gl.createProgram();
  this._gl.attachShader(shaderProgram, vs);
  this._gl.attachShader(shaderProgram, fs);
  this._gl.linkProgram(shaderProgram);
  if (!this._gl.getProgramParameter(shaderProgram, this._gl.LINK_STATUS)) {
    console.error('could not initialise shaders');
    console.error(this._gl.getShaderInfoLog(shaderProgram));
    return null;
  }
  this._gl.clearColor(this._options.background[0], this._options.background[1], this._options.background[2], 1.0);
  if(this._blend) {
    this._gl.clear(this._gl.COLOR_BUFFER_BIT | this._gl.DEPTH_BUFFER_BIT);
    this._gl.depthFunc(this._gl.LESS);
    this._gl.enable(this._gl.BLEND);
    this._gl.blendFunc(this._gl.SRC_ALPHA, this._gl.ONE_MINUS_SRC_ALPHA);
  }
  else {
    this._gl.enable(this._gl.CULL_FACE);
    this._gl.enable(this._gl.DEPTH_TEST);
  }


  // get vertex attribute location for the shader once to
  // avoid repeated calls to getAttribLocation/getUniformLocation
  var getAttribLoc = bind(this._gl, this._gl.getAttribLocation);
  var getUniformLoc = bind(this._gl, this._gl.getUniformLocation);
  shaderProgram.posAttrib = getAttribLoc(shaderProgram, 'attrPos');
  shaderProgram.colorAttrib = getAttribLoc(shaderProgram, 'attrColor');
  shaderProgram.normalAttrib = getAttribLoc(shaderProgram, 'attrNormal');
  shaderProgram.objIdAttrib = getAttribLoc(shaderProgram, 'attrObjId');
  shaderProgram.symId = getUniformLoc(shaderProgram, 'symId');
  shaderProgram.projection = getUniformLoc(shaderProgram, 'projectionMat');
  shaderProgram.modelview = getUniformLoc(shaderProgram, 'modelviewMat');
  shaderProgram.rotation = getUniformLoc(shaderProgram, 'rotationMat');
  shaderProgram.fog = getUniformLoc(shaderProgram, 'fog');
  shaderProgram.fogFar = getUniformLoc(shaderProgram, 'fogFar');
  shaderProgram.fogNear = getUniformLoc(shaderProgram, 'fogNear');
  shaderProgram.fogColor = getUniformLoc(shaderProgram, 'fogColor');
  shaderProgram.outlineColor = getUniformLoc(shaderProgram, 'outlineColor');

  return shaderProgram;
};

PV.prototype._mouseUp = function(event) {
  this._canvas.removeEventListener('mousemove', this._mouseRotateListener, false);
  this._canvas.removeEventListener('mousemove', this._mousePanListener, false);
  this._canvas.removeEventListener('mouseup', this._mouseUpListener, false);
  document.removeEventListener('mouseup', this._mouseUpListener, false);
  document.removeEventListener('mousemove', this._mouseRotateListener);
  document.removeEventListener('mousemove', this._mousePanListener);
};

PV.prototype._initPV = function() {
  if (!this._initGL()) {
    this._domElement.removeChild(this._canvas);
    this._domElement.innerHTML = WEBGL_NOT_SUPPORTED;
    this._domElement.style.width = this._options.width + 'px';
    this._domElement.style.height = this._options.height + 'px';
    return false;
  }
  this._ok = true;
  this._2dcontext = this._textureCanvas.getContext('2d');
  this._float32Allocator = new PoolAllocator(Float32Array);
  this._uint16Allocator = new PoolAllocator(Uint16Array);
  this._cam = new Cam(this._gl);
  this._shaderCatalog = {
    hemilight : this._initShader(shaders.HEMILIGHT_VS, shaders.HEMILIGHT_FS),
    outline : this._initShader(shaders.OUTLINE_VS, shaders.OUTLINE_FS),
    lines : this._initShader(shaders.HEMILIGHT_VS, shaders.LINES_FS),
    text : this._initShader(shaders.TEXT_VS, shaders.TEXT_FS),
    select : this._initShader(shaders.SELECT_VS, shaders.SELECT_FS)
  };

  this._boundDraw = bind(this, this._draw);

  this._mousePanListener = bind(this, this._mousePan);
  this._mouseRotateListener = bind(this, this._mouseRotate);
  this._mouseUpListener = bind(this, this._mouseUp);

  // Firefox responds to the wheel event, whereas other browsers listen to
  // the mousewheel event. Register different event handlers, depending on
  // what properties are available.
  if ('onwheel' in this._canvas) {
  this._canvas.addEventListener('wheel', bind(this, this._mouseWheelFF),
                              false);
  } else {
  this._canvas.addEventListener('mousewheel', bind(this, this._mouseWheel),
                              false);
  }
  this._canvas.addEventListener('dblclick', bind(this, this._mouseDoubleClick),
                            false);
  this._canvas.addEventListener('mousedown', bind(this, this._mouseDown),
                            false);

  return true;
};

PV.prototype.requestRedraw = function() {
  if (this._redrawRequested) {
    return;
  }
  this._redrawRequested = true;
  requestAnimFrame(this._boundDraw);
};

PV.prototype._drawWithPass = function(pass) {
  for (var i = 0, e = this._objects.length; i !== e; ++i) {
    this._objects[i]
        .draw(this._cam, this._shaderCatalog, this._options.style, pass);
  }
};

PV.prototype.setCamera = function(rotation, center, zoom, ms) {
  
  ms |= 0;
  if (ms === 0) {
    this._cam.setCenter(center);
    this._cam.setRotation(rotation);
    this._cam.setZoom(zoom);
    this.requestRedraw();
    return;
  }
  this._camAnim.center = new Move(this._cam.center(), 
                                  vec3.clone(center), ms);
  this._camAnim.rotation = new Rotate(this._cam.rotation(), 
      mat4.clone(rotation), ms);

  this._camAnim.zoom = new Animation(this._cam.zoom(), 
      zoom, ms);
  this.requestRedraw();
};

// performs interpolation of current camera position
PV.prototype._animateCam = function() {
  var anotherRedraw = false;
  if (this._camAnim.center) {
    this._cam.setCenter(this._camAnim.center.step());
    if (this._camAnim.center.finished()) {
      this._camAnim.center = null;
    }
    anotherRedraw = true;
  }
  if (this._camAnim.rotation) {
    this._cam.setRotation(this._camAnim.rotation.step());
    if (this._camAnim.rotation.finished()) {
      this._camAnim.rotation = null;
    }
    anotherRedraw = true;
  }
  if (this._camAnim.zoom) {
    this._cam.setZoom(this._camAnim.zoom.step());
    if (this._camAnim.zoom.finished()) {
      this._camAnim.zoom = null;
    }
    anotherRedraw = true;
  }
  if (anotherRedraw) {
    this.requestRedraw();
  }
};

PV.prototype._draw = function() {
  this._redrawRequested = false;
  this._ensureSize();
  this._animateCam();
  var newSlab = this._options.slabMode.update(this);
  this._cam.setNearFar(newSlab.near, newSlab.far);

  this._gl.clear(this._gl.COLOR_BUFFER_BIT | this._gl.DEPTH_BUFFER_BIT);
  this._gl.viewport(0, 0, this._options.realWidth, this._options.realHeight);
  this._gl.cullFace(this._gl.FRONT);
  this._gl.enable(this._gl.CULL_FACE);
  this._drawWithPass('normal');
  if (!this._options.outline) {
    return;
  }
  this._gl.cullFace(this._gl.BACK);
  this._gl.enable(this._gl.CULL_FACE);
  this._drawWithPass('outline');
};

PV.prototype.setCenter = function(center, ms) {
  ms |= 0;
  if (ms === 0) {
    this._cam.setCenter(center);
    return;
  }
  this._camAnim.center = new Move(this._cam.center(), 
                                  vec3.clone(center), ms);
  this.requestRedraw();
};

PV.prototype.centerOn = function(what, ms) {
  this.setCenter(what.center(), ms);
};


PV.prototype.clear = function() {
  for (var i = 0; i < this._objects.length; ++i) {
    this._objects[i].destroy();
  }
  this._objects = [];
};

PV.prototype._mouseWheel = function(event) {
  this._cam.zoom(event.wheelDelta < 0 ? -1 : 1);
  event.preventDefault();
  this.requestRedraw();
};

PV.prototype._mouseWheelFF = function(event) {
  this._cam.zoom(event.deltaY < 0 ? 1 : -1);
  event.preventDefault();
  this.requestRedraw();
};

PV.prototype._mouseDoubleClick = (function() {
  return function(event) {
    var rect = this._canvas.getBoundingClientRect();
    var picked = this.pick(
        { x : event.clientX - rect.left, y : event.clientY - rect.top });
<<<<<<< HEAD
    if (picked) {
      var pos = picked.object().atom.pos();
      if (picked.transform()) {
        vec3.transformMat4(transformedPos, pos, picked.transform());
        this.setCenter(transformedPos, this._options.animateTime);
      } else {
        this.setCenter(pos, this._options.animateTime);
        }
    }
=======
>>>>>>> 98c5f726
    this._dispatchPickedEvent(event, 'atomDoubleClicked', picked);
    this.requestRedraw();
  };
})();

<<<<<<< HEAD
PV.prototype._dispatchPickedEvent = function(event, newEventName, picked) {
  var atomPickedEvent = new CustomEvent(
      newEventName, 
      {
        detail: {
          atom: picked ? picked.object().atom : null,
          originalEvent: event,
          geom: picked ? picked.object().geom : null
        },
        bubbles: true,
        cancelable: true
      }
    );
  this._domElement.dispatchEvent(atomPickedEvent);

=======

PV.prototype.addListener = function(eventName, callback) {
  var callbacks = this.listenerMap[eventName];
  if (typeof callbacks === 'undefined') {
    callbacks = [];
    this.listenerMap[eventName] = callbacks;
  }
  callbacks.push(callback);
};

PV.prototype._dispatchPickedEvent = function(event, newEventName, picked) {
  var callbacks = this.listenerMap[newEventName];
  if (callbacks) {
    
    callbacks.forEach(function (callback) {
      callback(picked, event);
    });
  }
>>>>>>> 98c5f726
};

PV.prototype._mouseDown = function(event) {
  if (event.button !== 0) {
    return;
  }
  var currentTime = (new Date()).getTime();
  // make sure it isn't a double click
  if (typeof this.lastClickTime === 'undefined' || (currentTime - this.lastClickTime > 300)) {
    this.lastClickTime = currentTime;
    var rect = this._canvas.getBoundingClientRect();
    var picked = this.pick(
        { x : event.clientX - rect.left, y : event.clientY - rect.top });
<<<<<<< HEAD
    this._dispatchPickedEvent(event, 'atomSelected', picked);
=======
    this._dispatchPickedEvent(event, 'atomClicked', picked);
>>>>>>> 98c5f726
  }
  event.preventDefault();
  if (event.shiftKey === true) {
    this._canvas.addEventListener('mousemove', this._mousePanListener, false);
    document.addEventListener('mousemove', this._mousePanListener, false);
  } else {
    this._canvas.addEventListener('mousemove', this._mouseRotateListener,
                                  false);
    document.addEventListener('mousemove', this._mouseRotateListener, false);
  }
  this._canvas.addEventListener('mouseup', this._mouseUpListener, false);
  document.addEventListener('mouseup', this._mouseUpListener, false);
  this._lastMousePos = { x : event.pageX, y : event.pageY };
};

PV.prototype._mouseRotate = function(event) {
  var newMousePos = { x : event.pageX, y : event.pageY };
  var delta = {
    x : newMousePos.x - this._lastMousePos.x,
    y : newMousePos.y - this._lastMousePos.y
  };

  var speed = 0.005;
  this._cam.rotateX(speed * delta.y);
  this._cam.rotateY(speed * delta.x);
  this._lastMousePos = newMousePos;
  this.requestRedraw();
};

PV.prototype._mousePan = function(event) {
  var newMousePos = { x : event.pageX, y : event.pageY };
  var delta = {
    x : newMousePos.x - this._lastMousePos.x,
    y : newMousePos.y - this._lastMousePos.y
  };

  var speed = 0.05;
  this._cam.panXY(speed * delta.x, speed * delta.y);
  this._lastMousePos = newMousePos;
  this.requestRedraw();
};

PV.prototype.RENDER_MODES =
    [ 'sline', 'line', 'trace', 'lineTrace', 'cartoon', 'tube', 'spheres' ];

/// simple dispatcher which allows to render using a certain style.
//  will bail out if the render mode does not exist.
PV.prototype.renderAs = function(name, structure, mode, opts) {
  var found = false;
  for (var i = 0; i < this.RENDER_MODES.length; ++i) {
    if (this.RENDER_MODES[i] === mode) {
      found = true;
      break;
    }
  }
  if (!found) {
    console.error('render mode', mode, 'not supported');
    return;
  }
  return this[mode](name, structure, opts);
};


PV.prototype._handleStandardOptions = function(opts) {
  opts = copy(opts);
  opts.float32Allocator = this._float32Allocator;
  opts.uint16Allocator = this._uint16Allocator;
  opts.idPool = this._objectIdManager;
  opts.showRelated = opts.showRelated || 'asym';
  return opts;
};


PV.prototype.lineTrace = function(name, structure, opts) {
  var options = this._handleStandardOptions(opts);
  options.color = options.color || color.uniform([ 1, 0, 1 ]);
  options.lineWidth = options.lineWidth || 4.0;

  var obj = render.lineTrace(structure, this._gl, options);
  return this.add(name, obj);
};

PV.prototype.spheres = function(name, structure, opts) {
  var options = this._handleStandardOptions(opts);
  options.color = options.color || color.byElement();
  options.sphereDetail = this.options('sphereDetail');
  options.radiusMultiplier = options.radiusMultiplier || 1.0;

  var obj = render.spheres(structure, this._gl, options);
  return this.add(name, obj);
};

PV.prototype.sline = function(name, structure, opts) {
  var options = this._handleStandardOptions(opts);
  options.color = options.color || color.uniform([ 1, 0, 1 ]);
  options.splineDetail = options.splineDetail || this.options('splineDetail');
  options.strength = options.strength || 1.0;
  options.lineWidth = options.lineWidth || 4.0;

  var obj = render.sline(structure, this._gl, options);
  return this.add(name, obj);
};

PV.prototype.cartoon = function(name, structure, opts) {
  var options = this._handleStandardOptions(opts);
  options.color = options.color || color.bySS();
  options.strength = options.strength || 1.0;
  options.splineDetail = options.splineDetail || this.options('splineDetail');
  options.arcDetail = options.arcDetail || this.options('arcDetail');
  options.radius = options.radius || 0.3;
  options.forceTube = options.forceTube || false;
  var obj = render.cartoon(structure, this._gl, options);
  return this.add(name, obj);
};


PV.prototype.surface = function(name, data, opts) {
  var options = this._handleStandardOptions(opts);
  var obj = render.surface(data, this._gl, options);
  return this.add(name, obj);
};

// renders the protein using a smoothly interpolated tube, essentially
// identical to the cartoon render mode, but without special treatment for
// helices and strands.
PV.prototype.tube = function(name, structure, opts) {
  opts = opts || {};
  opts.forceTube = true;
  return this.cartoon(name, structure, opts);
};

PV.prototype.ballsAndSticks = function(name, structure, opts) {
  var options = this._handleStandardOptions(opts);

  options.color = options.color || color.byElement();
  options.radius = options.radius || 0.3;
  options.arcDetail = (options.arcDetail || this.options('arcDetail')) * 2;
  options.sphereDetail = options.sphereDetail || this.options('sphereDetail');

  var obj = render.ballsAndSticks(structure, this._gl, options);
  return this.add(name, obj);
};

PV.prototype.lines = function(name, structure, opts) {
  var options = this._handleStandardOptions(opts);
  options.color = options.color || color.byElement();
  options.lineWidth = options.lineWidth || 4.0;
  var obj = render.lines(structure, this._gl, options);
  return this.add(name, obj);
};

PV.prototype.trace = function(name, structure, opts) {
  var options = this._handleStandardOptions(opts);
  options.color = options.color || color.uniform([ 1, 0, 0 ]);
  options.radius = options.radius || 0.3;
  options.arcDetail = (options.arcDetail || this.options('arcDetail')) * 2;
  options.sphereDetail = options.sphereDetail || this.options('sphereDetail');

  var obj = render.trace(structure, this._gl, options);
  return this.add(name, obj);
};

PV.prototype._axesFromCamRotation = function() {
  var rotation = this._cam.rotation();
  return[
    vec3.fromValues(rotation[0], rotation[4], rotation[8]),
    vec3.fromValues(rotation[1], rotation[5], rotation[9]),
    vec3.fromValues(rotation[2], rotation[6], rotation[10])
  ];
};

PV.prototype.fitTo = function(what, slabMode) {
  var axes = this._axesFromCamRotation();
  slabMode = slabMode || this._options.slabMode;
  var intervals = [ new Range(), new Range(), new Range() ];
  if (what instanceof SceneNode) {
    what.updateProjectionIntervals(axes[0], axes[1], axes[2], intervals[0],
                                   intervals[1], intervals[2]);
  } else if (what.eachAtom !== undefined) {
    what.eachAtom(function(atom) {
      var pos = atom.pos();
      for (var i = 0; i < 3; ++i) {
        intervals[i].update(vec3.dot(pos, axes[i]));
      }
    });
    for (var i = 0; i < 3; ++i) {
      intervals[i].extend(1.5);
    }
  }
  this._fitToIntervals(axes, intervals, slabMode);
};

PV.prototype._fitToIntervals = function(axes, intervals) {
  if (intervals[0].empty() || intervals[1].empty() || intervals[2].empty()) {
    console.error('could not determine interval. No objects shown?');
    return;
  }
  var cx = intervals[0].center();
  var cy = intervals[1].center();
  var cz = intervals[2].center();
  var center = [
    cx * axes[0][0] + cy * axes[1][0] + cz * axes[2][0],
    cx * axes[0][1] + cy * axes[1][1] + cz * axes[2][1],
    cx * axes[0][2] + cy * axes[1][2] + cz * axes[2][2]
  ];
  var fovY = this._cam.fieldOfViewY();
  var aspect = this._cam.aspectRatio();
  var inPlaneX = intervals[0].length() / aspect;
  var inPlaneY = intervals[1].length();
  var inPlane = Math.max(inPlaneX, inPlaneY) * 0.5;
  var distanceToFront =  inPlane / Math.tan(0.5 * fovY);
  var newZoom =
      (distanceToFront + 0.5*intervals[2].length());
  var grace = 0.5;
  var near = Math.max(distanceToFront - grace, 0.1);
  var far = 2 * grace + distanceToFront + intervals[2].length();
  this._cam.setNearFar(near,  far);
  this.setCamera(this._cam.rotation(), center, newZoom, this._options.animateTime);
  this.requestRedraw();
};

// adapt the zoom level to fit the viewport to all visible objects.
PV.prototype.autoZoom = function() {
  var axes = this._axesFromCamRotation();
  var intervals = [ new Range(), new Range(), new Range() ];
  this.forEach(function(obj) {
    if (!obj.visible()) {
      return;
    }
    obj.updateProjectionIntervals(axes[0], axes[1], axes[2], intervals[0],
                                  intervals[1], intervals[2]);
  });
  this._fitToIntervals(axes, intervals);
};

PV.prototype.slabInterval = function() {
  var axes = this._axesFromCamRotation();
  var intervals = [ new Range(), new Range(), new Range() ];
  this.forEach(function(obj) {
    if (!obj.visible()) {
      return null;
    }
    obj.updateProjectionIntervals(axes[0], axes[1], axes[2], intervals[0],
                                  intervals[1], intervals[2]);
  });
  if (intervals[0].empty() || intervals[1].empty() || intervals[2].empty()) {
    console.error('could not determine interval. No objects shown?');
    return null;
  }
  var projectedCamCenter = vec3.dot(axes[2], this._cam.center());
  var projectedCamPos = projectedCamCenter + this._cam.zoom();
  var newFar = Math.max(10, projectedCamPos-intervals[2].min());
  var newNear = Math.max(0.1, projectedCamPos-intervals[2].max());
  return new Slab(newNear, newFar);
};

PV.prototype.autoSlab = function() {
  var slab = this.slabInterval();
  if (slab !== null) {
    this._cam.setNearFar(slab.near, slab.far);
  }
  this.requestRedraw();
};

// enable disable rock and rolling of camera
PV.prototype.rockAndRoll = function(enable) {
  if (enable === true) {
    this._camAnim.rotation = new RockAndRoll(this._cam.rotation(), 
                                             [0, 1, 0], 2000);
    this.requestRedraw();
  } else if (enable === false) {
    this._camAnim.rotation = null;
    this.requestRedraw();
  }
  return this._camAnim.rotation !== null;
};

PV.prototype.slabMode = function(mode, options) {
  options = options || {};
  var strategy = slabModeToStrategy(mode, options);
  var slab = strategy.update(this);
  this._cam.setNearFar(slab.near, slab.far);
  this._options.slabMode = strategy;
  this.requestRedraw();
};

PV.prototype.label = function(name, text, pos) {
  var label =
      new TextLabel(this._gl, this._textureCanvas, this._2dcontext, pos, text);
  this.add(name, label);
  return label;
};

// INTERNAL: draws scene into offscreen pick buffer with the "select"
// shader.
PV.prototype._drawPickingScene = function() {
  this._gl.clearColor(0.0, 0.0, 0.0, 0.0);
  this._gl.disable(this._gl.BLEND);
  this._gl.clear(this._gl.COLOR_BUFFER_BIT | this._gl.DEPTH_BUFFER_BIT);
  this._gl.clearColor(this._options.background[0], this._options.background[1], this._options.background[2], 1.0);
  this._gl.cullFace(this._gl.FRONT);
  this._gl.enable(this._gl.CULL_FACE);
  this._drawWithPass('select');
};

function PickingResult(obj, symIndex, transform) {
  this._obj = obj;
  this._symIndex = symIndex;
  this._transform = transform;
}

PickingResult.prototype.object = function() { 
  return this._obj; 
};

PickingResult.prototype.symIndex = function() { 
  return this._symIndex; 
};

PickingResult.prototype.transform = function() { 
  return this._transform; 
};

PV.prototype.pick = function(pos) {
  this._pickBuffer.bind();
  this._drawPickingScene();
  var pixels = new Uint8Array(4);
  this._gl.readPixels(pos.x, this._options.height - pos.y, 1, 1,
                      this._gl.RGBA, this._gl.UNSIGNED_BYTE, pixels);
  this._pickBuffer.release();
  if (pixels.data) {
    pixels = pixels.data;
  }
  var pickedIds = {};
  if (pixels[3] === 0) {
    return null;
  }
  var objId = pixels[0] | pixels[1] << 8;
  var symIndex = pixels[2];

  var obj = this._objectIdManager.objectForId(objId);
  if (obj === undefined) {
    return null;
  }
  var transform = null;
  if (symIndex !== 255) {
    transform = obj.geom.symWithIndex(symIndex);
  }
  return new PickingResult(obj, symIndex < 255 ? symIndex : null,
                           transform);
};

PV.prototype.add = function(name, obj) {
  obj.name(name);
  this._objects.push(obj);
  this._objects.sort(function(lhs, rhs) { return lhs.order() - rhs.order(); });
  this.requestRedraw();
  return obj;
};

PV.prototype._globToRegex = function(glob) {
  var r = glob.replace('.', '\\.').replace('*', '.*');
  return new RegExp('^' + r + '$');
};

PV.prototype.forEach = function() {
  var callback, pattern = '*';
  if (arguments.length === 2) {
    callback = arguments[1];
    pattern = arguments[0];
  } else {
    callback = arguments[0];
  }
  var regex = this._globToRegex(pattern);
  for (var i = 0; i < this._objects.length; ++i) {
    var obj = this._objects[i];
    if (regex.test(obj.name())) {
      callback(obj, i);
    }
  }
};

PV.prototype.get = function(name) {
  for (var i = 0; i < this._objects.length; ++i) {
    if (this._objects[i].name() === name) {
      return this._objects[i];
    }
  }
  console.error('could not find object with name', name);
  return null;
};

PV.prototype.hide = function(glob) {
  this.forEach(glob, function(obj) { obj.hide(); });
};

PV.prototype.show = function(glob) {
  this.forEach(glob, function(obj) { obj.show(); });
};

// remove all objects whose names match the provided glob pattern from
// the viewer.
PV.prototype.rm = function(glob) {
  var newObjects = [];
  var regex = this._globToRegex(glob);
  for (var i = 0; i < this._objects.length; ++i) {
    var obj = this._objects[i];
    if (!regex.test(obj.name())) {
      newObjects.push(obj);
    } else {
      obj.destroy();
    }
  }
  this._objects = newObjects;
};

PV.prototype.all = function() {
  return this._objects;
};


return { Viewer : function(elem, options) { return new PV(elem, options);
}
}
;
})();
<|MERGE_RESOLUTION|>--- conflicted
+++ resolved
@@ -521,40 +521,11 @@
     var rect = this._canvas.getBoundingClientRect();
     var picked = this.pick(
         { x : event.clientX - rect.left, y : event.clientY - rect.top });
-<<<<<<< HEAD
-    if (picked) {
-      var pos = picked.object().atom.pos();
-      if (picked.transform()) {
-        vec3.transformMat4(transformedPos, pos, picked.transform());
-        this.setCenter(transformedPos, this._options.animateTime);
-      } else {
-        this.setCenter(pos, this._options.animateTime);
-        }
-    }
-=======
->>>>>>> 98c5f726
     this._dispatchPickedEvent(event, 'atomDoubleClicked', picked);
     this.requestRedraw();
   };
 })();
 
-<<<<<<< HEAD
-PV.prototype._dispatchPickedEvent = function(event, newEventName, picked) {
-  var atomPickedEvent = new CustomEvent(
-      newEventName, 
-      {
-        detail: {
-          atom: picked ? picked.object().atom : null,
-          originalEvent: event,
-          geom: picked ? picked.object().geom : null
-        },
-        bubbles: true,
-        cancelable: true
-      }
-    );
-  this._domElement.dispatchEvent(atomPickedEvent);
-
-=======
 
 PV.prototype.addListener = function(eventName, callback) {
   var callbacks = this.listenerMap[eventName];
@@ -573,7 +544,6 @@
       callback(picked, event);
     });
   }
->>>>>>> 98c5f726
 };
 
 PV.prototype._mouseDown = function(event) {
@@ -587,11 +557,7 @@
     var rect = this._canvas.getBoundingClientRect();
     var picked = this.pick(
         { x : event.clientX - rect.left, y : event.clientY - rect.top });
-<<<<<<< HEAD
-    this._dispatchPickedEvent(event, 'atomSelected', picked);
-=======
     this._dispatchPickedEvent(event, 'atomClicked', picked);
->>>>>>> 98c5f726
   }
   event.preventDefault();
   if (event.shiftKey === true) {

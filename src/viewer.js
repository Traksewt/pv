--- conflicted
+++ resolved
@@ -308,12 +308,7 @@
     console.error(this._gl.getShaderInfoLog(shaderProgram));
     return null;
   }
-<<<<<<< HEAD
-  
-  this._gl.clearColor(1.0, 1.0, 1.0, 1.0);
-=======
   this._gl.clearColor(this._options.background[0], this._options.background[1], this._options.background[2], 1.0);
->>>>>>> 0ba3e84b
   if(this._blend) {
     this._gl.clear(this._gl.COLOR_BUFFER_BIT | this._gl.DEPTH_BUFFER_BIT);
     this._gl.depthFunc(this._gl.LESS);
